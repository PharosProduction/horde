defmodule Horde.MixProject do
  use Mix.Project

  def project do
    [
      app: :horde,
      version: "0.1.0",
      elixir: "~> 1.6",
      start_permanent: Mix.env() == :prod,
      deps: deps(),
      package: package()
    ]
  end

  # Run "mix help compile.app" to learn about applications.
  def application do
    [
      extra_applications: [:logger]
    ]
  end

  # Run "mix help deps" to learn about dependencies.
  defp deps do
    [
      {:delta_crdt, git: "https://github.com/derekkraan/delta_crdt_ex"},
<<<<<<< HEAD
      {:xxhash, "~> 0.1"}
=======
      {:credo, "~> 0.9", only: [:dev, :test], runtime: false},
      {:dialyxir, "~> 0.5", only: [:dev], runtime: false}
>>>>>>> 4fc62470
    ]
  end

  def package do
    [
      description: "Distributed process registry taking advantage of δ-CRDTs",
      licenses: ["MIT"],
      maintainers: ["Derek Kraan"],
      links: %{github: "https://github.com/derekkraan/horde"}
    ]
  end
end<|MERGE_RESOLUTION|>--- conflicted
+++ resolved
@@ -23,12 +23,9 @@
   defp deps do
     [
       {:delta_crdt, git: "https://github.com/derekkraan/delta_crdt_ex"},
-<<<<<<< HEAD
-      {:xxhash, "~> 0.1"}
-=======
+      {:xxhash, "~> 0.1"},
       {:credo, "~> 0.9", only: [:dev, :test], runtime: false},
       {:dialyxir, "~> 0.5", only: [:dev], runtime: false}
->>>>>>> 4fc62470
     ]
   end
 
