--- conflicted
+++ resolved
@@ -22,8 +22,6 @@
 # Ignore package tarball (built via "mix hex.build").
 horde-*.tar
 
-<<<<<<< HEAD
 .elixir_ls
-=======
-*.beam
->>>>>>> 2fe2312f
+
+*.beam